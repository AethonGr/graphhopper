--- conflicted
+++ resolved
@@ -5,22 +5,14 @@
 
     <groupId>com.graphhopper</groupId>
     <artifactId>graphhopper-tools</artifactId>
-<<<<<<< HEAD
-    <version>0.5.0-RC1</version>
-=======
-    <version>0.6-SNAPSHOT</version>
->>>>>>> d3fdc549
+    <version>0.5.0</version>
     <packaging>jar</packaging>
     <name>GraphHopper Tools</name>
 
     <parent>
         <groupId>com.graphhopper</groupId>
         <artifactId>graphhopper-parent</artifactId>    	
-<<<<<<< HEAD
-        <version>0.5.0-RC1</version>
-=======
-        <version>0.6-SNAPSHOT</version>
->>>>>>> d3fdc549
+        <version>0.5.0</version>
     </parent>
 
     <dependencies>
