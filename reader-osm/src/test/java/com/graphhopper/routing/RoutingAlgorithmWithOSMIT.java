--- conflicted
+++ resolved
@@ -140,55 +140,6 @@
     }
 
     @Test
-<<<<<<< HEAD
-    public void testMonacoAllAlgorithmsWithBaseGraph() {
-        String vehicle = "car";
-        String graphFile = "target/monaco-gh";
-        String osmFile = DIR + "/monaco.osm.gz";
-        String importVehicles = vehicle;
-
-        Helper.removeDir(new File(graphFile));
-        GraphHopper hopper = new GraphHopperOSM().
-                // avoid that path.getDistance is too different to path.getPoint.calcDistance
-                        setWayPointMaxDistance(0).
-                        setDataReaderFile(osmFile).
-                        setCHEnabled(false).
-                        setGraphHopperLocation(graphFile).
-                        setEncodingManager(new EncodingManager(importVehicles));
-
-        hopper.importOrLoad();
-
-        FlagEncoder encoder = hopper.getEncodingManager().getEncoder(vehicle);
-        Weighting weighting = hopper.createWeighting(new HintsMap("shortest"), encoder, hopper.getGraphHopperStorage());
-
-        List<AlgoHelperEntry> prepares = RoutingAlgorithmIT.createAlgos(hopper.getGraphHopperStorage(), hopper.getLocationIndex(),
-                true, TraversalMode.NODE_BASED, weighting, hopper.getEncodingManager());
-        AlgoHelperEntry chPrepare = prepares.get(prepares.size() - 1);
-        if (!(chPrepare.getQueryGraph() instanceof CHGraph))
-            throw new IllegalStateException("Last prepared QueryGraph has to be a CHGraph");
-
-        // set all normal algorithms to baseGraph of already prepared to see if all algorithms still work
-        Graph baseGraphOfCHPrepared = chPrepare.getBaseGraph();
-        for (AlgoHelperEntry ahe : prepares) {
-            if (!(ahe.getQueryGraph() instanceof CHGraph)) {
-                ahe.setQueryGraph(baseGraphOfCHPrepared);
-            }
-        }
-
-        List<OneRun> forEveryAlgo = createMonacoCar();
-        EdgeFilter edgeFilter = new DefaultEdgeFilter(encoder);
-        for (AlgoHelperEntry entry : prepares) {
-            LocationIndex idx = entry.getIdx();
-            for (OneRun oneRun : forEveryAlgo) {
-                List<QueryResult> list = oneRun.getList(idx, edgeFilter);
-                testCollector.assertDistance(entry, list, oneRun);
-            }
-        }
-    }
-
-    @Test
-=======
->>>>>>> 768c036e
     public void testOneWayCircleBug() {
         // export from http://www.openstreetmap.org/export#map=19/51.37605/-0.53155
         List<OneRun> list = new ArrayList<OneRun>();
@@ -530,31 +481,19 @@
      */
     Graph runAlgo(TestAlgoCollector testCollector, String osmFile,
                   String graphFile, List<OneRun> forEveryAlgo, String importVehicles,
-<<<<<<< HEAD
                   boolean withPreparedAlgos, String vehicle, String weightStr, boolean is3D) {
-=======
-                  boolean testAlsoCH, String vehicle, String weightStr, boolean is3D) {
 
         // for different weightings we need a different storage, otherwise we would need to remove the graph folder
         // everytime we come with a different weighting
         // graphFile += weightStr;
 
->>>>>>> 768c036e
         AlgoHelperEntry algoEntry = null;
         OneRun tmpOneRun = null;
         try {
             Helper.removeDir(new File(graphFile));
             GraphHopper hopper = new GraphHopperOSM().
                     setStoreOnFlush(true).
-<<<<<<< HEAD
-                    // avoid that path.getDistance is too different to path.getPoint.calcDistance
-                            setWayPointMaxDistance(0).
-                            setDataReaderFile(osmFile).
-                            setCHEnabled(false).
-                            setGraphHopperLocation(graphFile).
-                            setEncodingManager(new EncodingManager(importVehicles));
-=======
-                    setCHEnabled(testAlsoCH).
+                    setCHEnabled(false).
                     setDataReaderFile(osmFile).
                     setGraphHopperLocation(graphFile).
                     setEncodingManager(new EncodingManager(importVehicles));
@@ -562,9 +501,14 @@
             // avoid that path.getDistance is too different to path.getPoint.calcDistance
             hopper.setWayPointMaxDistance(0);
 
-            if (testAlsoCH)
+            if (withPreparedAlgos) {
+                hopper.getCHFactoryDecorator().setEnabled(true);
                 hopper.getCHFactoryDecorator().addWeighting(weightStr);
->>>>>>> 768c036e
+
+                hopper.getLMFactoryDecorator().setEnabled(true);
+                hopper.getLMFactoryDecorator().addWeighting(weightStr);
+            }
+
             if (is3D)
                 hopper.setElevationProvider(new SRTMProvider().setCacheDir(new File(DIR)));
 
@@ -573,15 +517,10 @@
             TraversalMode tMode = importVehicles.contains("turn_costs=true")
                     ? TraversalMode.EDGE_BASED_2DIR : TraversalMode.NODE_BASED;
             FlagEncoder encoder = hopper.getEncodingManager().getEncoder(vehicle);
-            Weighting weighting = hopper.createWeighting(new HintsMap(weightStr), encoder, hopper.getGraphHopperStorage());
-
-            Collection<AlgoHelperEntry> prepares = RoutingAlgorithmIT.createAlgos(hopper.getGraphHopperStorage(),
-<<<<<<< HEAD
-                    hopper.getLocationIndex(), withPreparedAlgos, tMode, weighting, hopper.getEncodingManager());
-
-=======
-                    hopper.getLocationIndex(), testAlsoCH, tMode, weighting);
->>>>>>> 768c036e
+            HintsMap hints = new HintsMap().setWeighting(weightStr).setVehicle(vehicle);
+
+            Collection<AlgoHelperEntry> prepares = RoutingAlgorithmIT.createAlgos(hopper, hints, tMode);
+
             EdgeFilter edgeFilter = new DefaultEdgeFilter(encoder);
             for (AlgoHelperEntry entry : prepares) {
                 algoEntry = entry;
@@ -611,7 +550,7 @@
         String graphFile = "target/monaco-gh";
         Helper.removeDir(new File(graphFile));
         final EncodingManager encodingManager = new EncodingManager("car");
-        GraphHopper hopper = new GraphHopperOSM().
+        final GraphHopper hopper = new GraphHopperOSM().
                 setStoreOnFlush(true).
                 setEncodingManager(encodingManager).setCHEnabled(false).
                 setWayPointMaxDistance(0).
@@ -631,6 +570,7 @@
         int algosLength = 2;
         final Weighting weighting = new ShortestWeighting(encodingManager.getEncoder("car"));
         final EdgeFilter filter = new DefaultEdgeFilter(carEncoder);
+        final HintsMap hints = new HintsMap().setWeighting("shortest").setVehicle("car");
         for (int no = 0; no < MAX; no++) {
             for (int instanceNo = 0; instanceNo < instances.size(); instanceNo++) {
                 String[] algos = new String[]{
@@ -644,7 +584,7 @@
                         public void run() {
                             OneRun oneRun = instances.get(instanceIndex);
                             AlgorithmOptions opts = AlgorithmOptions.start().weighting(weighting).algorithm(algoStr).build();
-                            testCollector.assertDistance(new AlgoHelperEntry(g, g, opts, idx),
+                            testCollector.assertDistance(new AlgoHelperEntry(g, opts, idx, algoStr + "|" + weighting),
                                     oneRun.getList(idx, filter), oneRun);
                             integ.addAndGet(1);
                         }
