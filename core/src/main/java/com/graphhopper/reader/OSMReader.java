--- conflicted
+++ resolved
@@ -47,104 +47,6 @@
     private long skippedLocations;
     private GraphStorage graphStorage;
     private OSMReaderHelper helper;
-<<<<<<< HEAD
-    private long expectedNodes;
-    private AlgorithmPreparation prepare;
-    private Location2IDIndex index;
-    private boolean sortGraph = false;
-    private int locationIndexHighResolution = 1000;
-    private boolean doPrepare = true;
-
-    /**
-     * Opens or creates a graph. The specified args need a property 'graph' (a
-     * folder) and if no such folder exist it'll create a graph from the
-     * provided osm file (property 'osm'). A property 'size' is used to
-     * preinstantiate a datastructure/graph to avoid over-memory allocation or
-     * reallocation (default is 5mio)
-     */
-    public static OSMReader osm2Graph(CmdArgs args) throws IOException {
-        if (!Helper.isEmpty(args.get("config", ""))) {
-            CmdArgs tmp = CmdArgs.readFromConfig(args.get("config", ""), "graphhopper.config");
-            // command line configuration overwrites the ones in the config file
-            tmp.merge(args);
-            args = tmp;
-        }
-        String graphLocation = args.get("osmreader.graph-location", "");
-        if (Helper.isEmpty(graphLocation)) {
-            String strOsm = args.get("osmreader.osm", "");
-            if (Helper.isEmpty(strOsm))
-                graphLocation = "graph-gh";
-            else
-                graphLocation = Helper.pruneFileEnd(strOsm) + "-gh";
-        }
-
-        File compressed = new File(graphLocation + ".gh");
-        if (compressed.exists() && !compressed.isDirectory()) {
-            boolean removeZipped = args.getBool("osmreader.graph.removeZipped", true);
-            Helper.unzip(compressed.getAbsolutePath(), graphLocation, removeZipped);
-        }
-
-        long size = args.getLong("osmreader.size", 10 * 1000);
-        GraphStorage storage;
-        String dataAccess = args.get("osmreader.dataaccess", "inmemory+save");
-        Directory dir;
-        if ("mmap".equalsIgnoreCase(dataAccess)) {
-            dir = new MMapDirectory(graphLocation);
-        } else {
-            if ("inmemory+save".equalsIgnoreCase(dataAccess))
-                dir = new RAMDirectory(graphLocation, true);
-            else
-                dir = new RAMDirectory(graphLocation, false);
-        }
-
-        String chShortcuts = args.get("osmreader.chShortcuts", "no");
-        boolean levelGraph = "true".equals(chShortcuts)
-                || "fastest".equals(chShortcuts) || "shortest".equals(chShortcuts);
-        if (levelGraph)
-            // necessary for simple or CH shortcuts
-            storage = new LevelGraphStorage(dir);
-        else
-            storage = new GraphStorage(dir);
-        return osm2Graph(new OSMReader(storage, size), args);
-    }
-
-    /**
-     * Initializes the specified osmReader with arguments from the args object.
-     */
-    public static OSMReader osm2Graph(OSMReader osmReader, CmdArgs args) throws IOException {
-        String type = args.get("osmreader.vehicles", "CAR");
-        // System.out.println(args);
-        AcceptWay acceptWay = AcceptWay.parse(type);
-        osmReader.acceptStreet(acceptWay);
-        final String algoStr = args.get("osmreader.algo", "astar");
-        AlgorithmPreparation algoPrepare = NoOpAlgorithmPreparation.
-                createAlgoPrepare(algoStr, acceptWay.firstEncoder());
-        osmReader.defaultAlgoPrepare(algoPrepare);
-        osmReader.sort(args.getBool("osmreader.sortGraph", false));
-        osmReader.prepare(args.getBool("osmreader.doPrepare", true));
-        osmReader.chShortcuts(args.get("osmreader.chShortcuts", "no"));
-        osmReader.wayPointMaxDistance(args.getDouble("osmreader.wayPointMaxDistance", 1));
-        osmReader.locationIndexHighResolution(args.getInt("osmreader.locationIndexHighResolution", 1000));
-        if (!osmReader.loadExisting()) {
-            String strOsm = args.get("osmreader.osm", "");
-            if (Helper.isEmpty(strOsm))
-                throw new IllegalArgumentException("Graph not found and no OSM xml provided.");
-
-            File osmXmlFile = new File(strOsm);
-            if (!osmXmlFile.exists())
-                throw new IllegalStateException("Your specified OSM file does not exist:" + strOsm);
-            logger.info("start creating graph from " + osmXmlFile);
-            osmReader.osm2Graph(osmXmlFile);
-        }
-        logger.info("graph " + osmReader.graph().toString());
-        return osmReader;
-    }
-
-    public OSMReader(String storageLocation, long expectedSize) {
-        this(new GraphStorage(new RAMDirectory(storageLocation, true)), expectedSize);
-    }
-=======
->>>>>>> 1322e380
 
     public OSMReader(GraphStorage storage, long expectedNodes) {
         this.graphStorage = storage;
