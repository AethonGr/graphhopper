--- conflicted
+++ resolved
@@ -123,48 +123,102 @@
         return this;
     }
 
-<<<<<<< HEAD
     /**
      * The area index is queried for each OSM way and the associated areas are added to the way's tags
-=======
+     */
+    public OSMReader setAreaIndex(AreaIndex<CustomArea> areaIndex) {
+        this.areaIndex = areaIndex;
+        return this;
+    }
+
+    public OSMReader setElevationProvider(ElevationProvider eleProvider) {
+        if (eleProvider == null)
+            throw new IllegalStateException("Use the NOOP elevation provider instead of null or don't call setElevationProvider");
+
+        if (!nodeAccess.is3D() && ElevationProvider.NOOP != eleProvider)
+            throw new IllegalStateException("Make sure you graph accepts 3D data");
+
+        this.eleProvider = eleProvider;
+        return this;
+    }
+
+    public OSMReader setCountryRuleFactory(CountryRuleFactory countryRuleFactory) {
+        this.countryRuleFactory = countryRuleFactory;
+        return this;
+    }
+
+    public void readGraph() throws IOException {
+        if (osmParsers == null)
+            throw new IllegalStateException("Tag parsers were not set.");
+
+        if (osmFile == null)
+            throw new IllegalStateException("No OSM file specified");
+
+        if (!osmFile.exists())
+            throw new IllegalStateException("Your specified OSM file does not exist:" + osmFile.getAbsolutePath());
+
+        StopWatch sw1 = new StopWatch().start();
+        preProcess(osmFile);
+        sw1.stop();
+
+        StopWatch sw2 = new StopWatch().start();
+        writeOsmToGraph(osmFile);
+        sw2.stop();
+
+        LOGGER.info("time pass1:" + (int) sw1.getSeconds() + "s, "
+                + "pass2:" + (int) sw2.getSeconds() + "s, "
+                + "total:" + (int) (sw1.getSeconds() + sw2.getSeconds()) + "s");
+    }
+
     /**jbk
      * Preprocessing of OSM file to select nodes which are used for highways. This allows a more
      * compact graph data structure.
->>>>>>> 80908040
-     */
-    public OSMReader setAreaIndex(AreaIndex<CustomArea> areaIndex) {
-        this.areaIndex = areaIndex;
-        return this;
-    }
-
-    public OSMReader setElevationProvider(ElevationProvider eleProvider) {
-        if (eleProvider == null)
-            throw new IllegalStateException("Use the NOOP elevation provider instead of null or don't call setElevationProvider");
-
-        if (!nodeAccess.is3D() && ElevationProvider.NOOP != eleProvider)
-            throw new IllegalStateException("Make sure you graph accepts 3D data");
-
-        this.eleProvider = eleProvider;
-        return this;
-    }
-
-    public OSMReader setCountryRuleFactory(CountryRuleFactory countryRuleFactory) {
-        this.countryRuleFactory = countryRuleFactory;
-        return this;
-    }
-
-    public void readGraph() throws IOException {
-        if (osmParsers == null)
-            throw new IllegalStateException("Tag parsers were not set.");
-
-        if (osmFile == null)
-            throw new IllegalStateException("No OSM file specified");
-
-        if (!osmFile.exists())
-            throw new IllegalStateException("Your specified OSM file does not exist:" + osmFile.getAbsolutePath());
-
-        if (!baseGraph.isInitialized())
-            throw new IllegalStateException("BaseGraph must be initialize before we can read OSM");
+     */
+    void preProcess(File osmFile) {
+        LOGGER.info("Starting to process OSM file: '" + osmFile + "'");
+        try (OSMInput in = openOsmInputFile(osmFile)) {
+            long tmpWayCounter = 1;
+            long tmpRelationCounter = 1;
+            ReaderElement item;
+            while ((item = in.getNext()) != null) {
+                if (item.isType(ReaderElement.WAY)) {
+                    final ReaderWay way = (ReaderWay) item;
+                    boolean valid = filterWay(way);
+                    if (valid) {
+                        LongIndexedContainer wayNodes = way.getNodes();
+                        int s = wayNodes.size();
+                        for (int index = 0; index < s; index++) {
+                            prepareHighwayNode(wayNodes.get(index));
+                        }
+
+                        if (++tmpWayCounter % 10_000_000 == 0) {
+                            LOGGER.info(nf(tmpWayCounter) + " (preprocess), osmIdMap:" + nf(getNodeMap().getSize()) + " ("
+                                    + getNodeMap().getMemoryUsage() + "MB) " + Helper.getMemInfo());
+                        }
+                    }
+                } else if (item.isType(ReaderElement.RELATION)) {
+                    final ReaderRelation relation = (ReaderRelation) item;
+                    if (!relation.isMetaRelation() && relation.hasTag("type", "route"))
+                        prepareWaysWithRelationInfo(relation);
+
+                    if (relation.hasTag("type", "restriction")) {
+                        prepareRestrictionRelation(relation);
+                    }
+
+                    if (++tmpRelationCounter % 100_000 == 0) {
+                        LOGGER.info(nf(tmpRelationCounter) + " (preprocess), osmWayMap:" + nf(getRelFlagsMapSize())
+                                + ", " + Helper.getMemInfo());
+                    }
+                } else if (item.isType(ReaderElement.FILEHEADER)) {
+                    final OSMFileHeader fileHeader = (OSMFileHeader) item;
+                    osmDataDate = Helper.createFormatter().parse(fileHeader.getTag("timestamp"));
+                }
+
+            }
+        } catch (Exception ex) {
+            throw new RuntimeException("Problem while parsing file", ex);
+        }
+    }
 
         WaySegmentParser waySegmentParser = new WaySegmentParser.Builder(baseGraph.getNodeAccess())
                 .setDirectory(baseGraph.getDirectory())
