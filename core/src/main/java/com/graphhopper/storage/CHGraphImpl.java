--- conflicted
+++ resolved
@@ -595,11 +595,7 @@
         else
             weightLong = ((long) (weight * WEIGHT_FACTOR)) << 2;
 
-<<<<<<< HEAD
-        long accessFlags = edge.getFlags() & scDirMask;
-=======
-        long accessFlags = edge.getDirectFlags() & PrepareEncoder.getScDirMask();
->>>>>>> ea1b609a
+        long accessFlags = edge.getDirectFlags() & scDirMask;
         edge.setFlags(weightLong | accessFlags);
     }
 
