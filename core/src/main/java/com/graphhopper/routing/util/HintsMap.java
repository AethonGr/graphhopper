/*
 *  Licensed to GraphHopper GmbH under one or more contributor
 *  license agreements. See the NOTICE file distributed with this work for 
 *  additional information regarding copyright ownership.
 * 
 *  GraphHopper GmbH licenses this file to you under the Apache License, 
 *  Version 2.0 (the "License"); you may not use this file except in 
 *  compliance with the License. You may obtain a copy of the License at
 * 
 *       http://www.apache.org/licenses/LICENSE-2.0
 * 
 *  Unless required by applicable law or agreed to in writing, software
 *  distributed under the License is distributed on an "AS IS" BASIS,
 *  WITHOUT WARRANTIES OR CONDITIONS OF ANY KIND, either express or implied.
 *  See the License for the specific language governing permissions and
 *  limitations under the License.
 */
package com.graphhopper.routing.util;

import com.graphhopper.util.PMap;

/**
 * @author Peter Karich
 */
public class HintsMap extends PMap {
    public HintsMap() {
    }

    /**
     * Convenient constructor if only one parameter is provided
     */
    public HintsMap(String weighting) {
        super(5);
        setWeighting(weighting);
    }

<<<<<<< HEAD
    public HintsMap(PMap map) {
        super(map);
=======
    public HintsMap(HintsMap map) {
        super(map.toMap());
>>>>>>> a4ebf88f
    }

    @Override
    public HintsMap put(String key, Object str) {
        super.put(key, str);
        return this;
    }

    public String getWeighting() {
        return super.get("weighting", "").toLowerCase();
    }

    public HintsMap setWeighting(String w) {
        if (w != null)
            super.put("weighting", w);
        return this;
    }

    public String getVehicle() {
        return super.get("vehicle", "").toLowerCase();
    }

    public HintsMap setVehicle(String v) {
        if (v != null)
            super.put("vehicle", v);
        return this;
    }
}<|MERGE_RESOLUTION|>--- conflicted
+++ resolved
@@ -34,13 +34,12 @@
         setWeighting(weighting);
     }
 
-<<<<<<< HEAD
     public HintsMap(PMap map) {
         super(map);
-=======
+    }
+
     public HintsMap(HintsMap map) {
         super(map.toMap());
->>>>>>> a4ebf88f
     }
 
     @Override
