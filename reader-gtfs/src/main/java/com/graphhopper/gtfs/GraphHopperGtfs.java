--- conflicted
+++ resolved
@@ -85,23 +85,13 @@
                     }
                     else {
                         throw new RuntimeException("No company id, please provide one");
-<<<<<<< HEAD
                     }
                 }
                 else {
                     int idx = 0;
                     List<String> gtfsFiles = ghConfig.has("gtfs.file") ? Arrays.asList(ghConfig.getString("gtfs.file", "").split(",")) : Collections.emptyList();
                     for (String gtfsFile : gtfsFiles) {
-                        getGtfsStorage().loadGtfsFromZipFileOrDirectory("gtfs_" + idx++, new File(gtfsFile));
-=======
->>>>>>> 80908040
-                    }
-                }
-                else {
-                    int idx = 0;
-                    List<String> gtfsFiles = ghConfig.has("gtfs.file") ? Arrays.asList(ghConfig.getString("gtfs.file", "").split(",")) : Collections.emptyList();
-                    for (String gtfsFile : gtfsFiles) {
-                            getGtfsStorage().loadGtfsFromZipFile("gtfs_" + idx++, new ZipFile(gtfsFile));
+                            getGtfsStorage().loadGtfsFromZipFileOrDirectory("gtfs_" + idx++, new File(gtfsFile));
                         }
                 }
                 getGtfsStorage().postInit();
